--- conflicted
+++ resolved
@@ -387,45 +387,27 @@
         return self.cost.get_data_specs(model)
 
 
-<<<<<<< HEAD
-class LpNorm(Cost):
-    """
-    Regularization term on the L-p norm of the tensor variables provided.
+class LpPenalty(Cost):
+    """
+    L-p penalty of the tensor variables provided.
     """
     def __init__(self, variables, p):
         """
-        Initialize LpNorm with the variables and scaling provided.
-=======
-class LpPenalty(Cost):
-    """
-    L-p penalty of the tensor variables provided.
-    """
-    def __init__(self, variables, p):
-        """
         Initialize LpPenalty with the variables provided.
->>>>>>> 86b06796
 
         Parameters:
         -----------
         variables: list
             list of tensor variables to be regularized
         p: int
-<<<<<<< HEAD
-            the x in "L-x regularization""
-=======
             the p in "L-p penalty"
->>>>>>> 86b06796
         """
         self.variables = variables
         self.p = p
 
     def expr(self, model, data, **kwargs):
         """
-<<<<<<< HEAD
-        Return the L-p norm term. The optional parameters are never used;
-=======
         Return the L-p penalty term. The optional parameters are never used;
->>>>>>> 86b06796
         they're only there to provide an interface that's consistent with
         the Cost superclass.
         """
@@ -433,18 +415,11 @@
         # ask for any data, so we should not be provided with some.
         self.get_data_specs(model)[0].validate(data)
 
-<<<<<<< HEAD
-        norm = 0
-        for var in self.variables:
-            norm = norm + abs(var ** self.p).sum()
-        return norm
-=======
         penalty = 0
         for var in self.variables:
             # Absolute value handles odd-valued p cases
             penalty = penalty + abs(var ** self.p).sum()
         return penalty
->>>>>>> 86b06796
 
     def get_data_specs(self, model):
         # This cost does not use any data
