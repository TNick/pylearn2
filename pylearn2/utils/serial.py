"""
Utilities for serializing and deserializing python objects.
"""
try:
    from cPickle import BadPickleGet
except ImportError:
    BadPickleGet = KeyError
import pickle
import logging
import numpy as np
from theano.compat import six
from theano.compat.six.moves import cPickle, xrange
import os
import time
import warnings
import sys
from pylearn2.utils.string_utils import preprocess
from pylearn2.utils.mem import improve_memory_error_message
io = None
hdf_reader = None
import struct
from pylearn2.utils.exc import reraise_as
from pylearn2.utils.string_utils import match
import shutil

logger = logging.getLogger(__name__)


def load(filepath, retry=True):
    """
    Loads object(s) from file specified by 'filepath'.

    Parameters
    ----------
    filepath : str
        A path to a file to load. Should be a pickle, Matlab, or NumPy
        file; or a .txt or .amat file that numpy.loadtxt can load.
    retry : bool, optional
        If True, will make a handful of attempts to load the file before
        giving up. This can be useful if you are for example calling
        show_weights.py on a file that is actively being written to by a
        training script--sometimes the load attempt might fail if the
        training script writes at the same time show_weights tries to
        read, but if you try again after a few seconds you should be able
        to open the file.

    Returns
    -------
    loaded_object : object
        The object that was stored in the file.
    """

    return _load(filepath, recurse_depth=0, retry=True)


def save(filepath, obj, on_overwrite='ignore'):
    """
    Serialize `object` to a file denoted by `filepath`.

    Parameters
    ----------
    filepath : str
        A filename. If the suffix is `.joblib` and joblib can be
        imported, `joblib.dump` is used in place of the regular
        pickling mechanisms; this results in much faster saves by
        saving arrays as separate .npy files on disk. If the file
        suffix is `.npy` than `numpy.save` is attempted on `obj`.
        Otherwise, (c)pickle is used.

    obj : object
        A Python object to be serialized.

    on_overwrite : str, optional
        A string specifying what to do if the file already exists.
        Possible values include:

        - "ignore" : Just overwrite the existing file.
        - "backup" : Make a backup copy of the file (<filepath>.bak).
          Save the new copy. Then delete the backup copy. This allows
          recovery of the old version of the file if saving the new one
          fails.
    """
    filepath = preprocess(filepath)

    if os.path.exists(filepath):
        if on_overwrite == 'backup':
            backup = filepath + '.bak'
            shutil.move(filepath, backup)
            save(filepath, obj)
            try:
                os.remove(backup)
            except Exception as e:
                warnings.warn("Got an error while trying to remove " + backup
                              + ":" + str(e))
            return
        else:
            assert on_overwrite == 'ignore'

    try:
        _save(filepath, obj)
    except RuntimeError as e:
        """ Sometimes for large theano graphs, pickle/cPickle exceed the
            maximum recursion depth. This seems to me like a fundamental
            design flaw in pickle/cPickle. The workaround I employ here
            is the one recommended to someone who had a similar problem
            on stackexchange:

            http://stackoverflow.com/questions/2134706/hitting-maximum-recursion-depth-using-pythons-pickle-cpickle

            Obviously this does not scale and could cause a crash
            but I don't see another solution short of writing our
            own implementation of pickle.
        """
        if str(e).find('recursion') != -1:
            logger.warning('pylearn2.utils.save encountered the following '
                           'error: ' + str(e) +
                           '\nAttempting to resolve this error by calling ' +
                           'sys.setrecusionlimit and retrying')
            old_limit = sys.getrecursionlimit()
            try:
                sys.setrecursionlimit(50000)
                _save(filepath, obj)
            finally:
                sys.setrecursionlimit(old_limit)


def get_pickle_protocol():
    """
    Allow configuration of the pickle protocol on a per-machine basis.

    This way, if you use multiple platforms with different versions of
    pickle, you can configure each of them to use the highest protocol
    supported by all of the machines that you want to be able to
    communicate.
    """
    try:
        protocol_str = os.environ['PYLEARN2_PICKLE_PROTOCOL']
    except KeyError:
        # If not defined, we default to 0 because this is the default
        # protocol used by cPickle.dump (and because it results in
        # maximum portability)
        protocol_str = '0'
    if protocol_str == 'pickle.HIGHEST_PROTOCOL':
        return pickle.HIGHEST_PROTOCOL
    return int(protocol_str)


def _save(filepath, obj):
    """
    .. todo::

        WRITEME
    """
    try:
        import joblib
        joblib_available = True
    except ImportError:
        joblib_available = False
    if filepath.endswith('.npy'):
        np.save(filepath, obj)
        return
    # This is dumb
    # assert filepath.endswith('.pkl')
    save_dir = os.path.dirname(filepath)
    # Handle current working directory case.
    if save_dir == '':
        save_dir = '.'
    if not os.path.exists(save_dir):
        os.makedirs(save_dir)
    if os.path.exists(save_dir) and not os.path.isdir(save_dir):
        raise IOError("save path %s exists, not a directory" % save_dir)
    elif not os.access(save_dir, os.W_OK):
        raise IOError("permission error creating %s" % filepath)
    try:
        if joblib_available and filepath.endswith('.joblib'):
            joblib.dump(obj, filepath)
        else:
            if filepath.endswith('.joblib'):
                warnings.warn('Warning: .joblib suffix specified but joblib '
                              'unavailable. Using ordinary pickle.')
            with open(filepath, 'wb') as filehandle:
                cPickle.dump(obj, filehandle, get_pickle_protocol())
    except Exception as e:
        logger.exception("cPickle has failed to write an object to "
                         "{0}".format(filepath))
        if str(e).find('maximum recursion depth exceeded') != -1:
            raise
        try:
            logger.info('retrying with pickle')
            with open(filepath, "wb") as f:
                pickle.dump(obj, f)
        except Exception as e2:
            if str(e) == '' and str(e2) == '':
                logger.exception('neither cPickle nor pickle could write to '
                                 '{0}'.format(filepath))
                logger.exception(
                    'moreover, neither of them raised an exception that '
                    'can be converted to a string'
                )
                logger.exception(
                    'now re-attempting to write with cPickle outside the '
                    'try/catch loop so you can see if it prints anything '
                    'when it dies'
                )
                with open(filepath, 'wb') as f:
                    cPickle.dump(obj, f, get_pickle_protocol())
                logger.info('Somehow or other, the file write worked once '
                            'we quit using the try/catch.')
            else:
                if str(e2) == 'env':
                    raise

                import pdb
                tb = pdb.traceback.format_exc()
                reraise_as(IOError(str(obj) +
                                   ' could not be written to ' +
                                   str(filepath) +
                           ' by cPickle due to ' + str(e) +
                                   ' nor by pickle due to ' + str(e2) +
                                   '. \nTraceback ' + tb))
        logger.warning('{0} was written by pickle instead of cPickle, due to '
                       '{1} (perhaps your object'
                       ' is really big?)'.format(filepath, e))


def clone_via_serialize(obj):
    """
    Makes a "deep copy" of an object by serializing it and then
    deserializing it.

    Parameters
    ----------
    obj : object
        The object to clone.

    Returns
    -------
    obj2 : object
        A copy of the object.
    """
    s = cPickle.dumps(obj, get_pickle_protocol())
    return cPickle.loads(s)


def to_string(obj):
    """
    Serializes an object to a string.

    Parameters
    ----------
    obj : object
        The object to serialize.

    Returns
    -------
    string : str
        The object serialized as a string.
    """
    return cPickle.dumps(obj, get_pickle_protocol())


def from_string(s):
    """
    Deserializes an object from a string.

    Parameters
    ----------
    s : str
        The object serialized as a string.

    Returns
    -------
    obj : object
        The object.
    """
    return cPickle.loads(s)


def mkdir(filepath):
    """
    Make a directory.

    Should succeed even if it needs to make more than one
    directory and nest subdirectories to do so. Raises an error if the
    directory can't be made. Does not raise an error if the directory
    already exists.

    Parameters
    ----------
    filepath : WRITEME
    """
    try:
        os.makedirs(filepath)
    except OSError:
        if not os.path.isdir(filepath):
            raise


def read_int(fin, n=1):
    """
    Reads n ints from a file.

    Parameters
    ----------
    fin : file
        Readable file object
    n : int
        Number of ints to read

    Returns
    -------
    rval : int or list
        The integer or integers requested
    """
    if n == 1:
        s = fin.read(4)
        if len(s) != 4:
            raise ValueError('fin did not contain 4 bytes')
        return struct.unpack('i', s)[0]
    else:
        rval = []
        for i in xrange(n):
            rval.append(read_int(fin))
        return rval

# dictionary to convert lush binary matrix magic numbers
# to dtypes
lush_magic = {
    507333717: 'uint8',
    507333716: 'int32',
    507333713: 'float32',
    507333715: 'float64'
}


def read_bin_lush_matrix(filepath):
    """
    Reads a binary matrix saved by the lush library.

    Parameters
    ----------
    filepath : str
        The path to the file.

    Returns
    -------
    matrix : ndarray
        A NumPy version of the stored matrix.
    """
    f = open(filepath, 'rb')
    try:
        magic = read_int(f)
    except ValueError:
        reraise_as("Couldn't read magic number")
    ndim = read_int(f)

    if ndim == 0:
        shape = ()
    else:
        shape = read_int(f, max(3, ndim))

    total_elems = 1
    for dim in shape:
        total_elems *= dim

    try:
        dtype = lush_magic[magic]
    except KeyError:
        reraise_as(ValueError('Unrecognized lush magic number ' + str(magic)))

    rval = np.fromfile(file=f, dtype=dtype, count=total_elems)

    excess = f.read(-1)

    if excess:
        raise ValueError(str(len(excess)) +
                         ' extra bytes found at end of file.'
                         ' This indicates  mismatch between header '
                         'and content')

    rval = rval.reshape(*shape)

    f.close()

    return rval

<<<<<<< HEAD
def prepare_train_file(config_file_path):
=======

def load_train_file(config_file_path, environ=None):
>>>>>>> 172dbb4b
    """
    Publishes the relevant training environment variables for a Train object.
    
    Parameters
    ----------
    config_file_path : str
        Path to a config file containing a YAML string
    
    """
    suffix_to_strip = '.yaml'

    # Publish environment variables related to file name
    if config_file_path.endswith(suffix_to_strip):
        config_file_full_stem = config_file_path[0:-len(suffix_to_strip)]
    else:
        config_file_full_stem = config_file_path

    os.environ["PYLEARN2_TRAIN_FILE_FULL_STEM"] = config_file_full_stem

    directory = config_file_path.split('/')[:-1]
    directory = '/'.join(directory)
    if directory != '':
        directory += '/'
    os.environ["PYLEARN2_TRAIN_DIR"] = directory
    os.environ["PYLEARN2_TRAIN_BASE_NAME"] = config_file_path.split('/')[-1]
    os.environ[
        "PYLEARN2_TRAIN_FILE_STEM"] = config_file_full_stem.split('/')[-1]

    return yaml_parse.load_path(config_file_path, environ=environ)


def _load(filepath, recurse_depth=0, retry=True):
    """
    Recursively tries to load a file until success or maximum number of
    attempts.

    Parameters
    ----------
    filepath : str
        A path to a file to load. Should be a pickle, Matlab, or NumPy
        file; or a .txt or .amat file that numpy.loadtxt can load.
    recurse_depth : int, optional
        End users should not use this argument. It is used by the function
        itself to implement the `retry` option recursively.
    retry : bool, optional
        If True, will make a handful of attempts to load the file before
        giving up. This can be useful if you are for example calling
        show_weights.py on a file that is actively being written to by a
        training script--sometimes the load attempt might fail if the
        training script writes at the same time show_weights tries to
        read, but if you try again after a few seconds you should be able
        to open the file.

    Returns
    -------
    loaded_object : object
        The object that was stored in the file.
    """
    try:
        import joblib
        joblib_available = True
    except ImportError:
        joblib_available = False
    if recurse_depth == 0:
        filepath = preprocess(filepath)

    if filepath.endswith('.npy') or filepath.endswith('.npz'):
        return np.load(filepath)

    if filepath.endswith('.amat') or filepath.endswith('txt'):
        try:
            return np.loadtxt(filepath)
        except Exception:
            reraise_as("{0} cannot be loaded by serial.load (trying "
                       "to use np.loadtxt)".format(filepath))

    if filepath.endswith('.mat'):
        global io
        if io is None:
            import scipy.io
            io = scipy.io
        try:
            return io.loadmat(filepath)
        except NotImplementedError as nei:
            if str(nei).find('HDF reader') != -1:
                global hdf_reader
                if hdf_reader is None:
                    import h5py
                    hdf_reader = h5py
                return hdf_reader.File(filepath, 'r')
            else:
                raise
        # this code should never be reached
        assert False

    # for loading PY2 pickle in PY3
    encoding = {'encoding': 'latin-1'} if six.PY3 else {}

<<<<<<< HEAD
def load_train_file(config_file_path, environ=None):
    """
    Loads and parses a yaml file for a Train object.
    Publishes the relevant training environment variables

    Parameters
    ----------
    config_file_path : str
        Path to a config file containing a YAML string describing a
        pylearn2.train.Train object
    environ : dict, optional
        A dictionary used for ${FOO} substitutions in addition to
        environment variables when parsing the YAML file. If a key appears
        both in `os.environ` and this dictionary, the value in this
        dictionary is used.

    Returns
    -------
    Object described by the YAML string stored in the config file
    """
    from pylearn2.config import yaml_parse

    prepare_train_file(config_file_path)

    return yaml_parse.load_path(config_file_path, environ=environ)
=======
    def exponential_backoff():
        if recurse_depth > 9:
            logger.info('Max number of tries exceeded while trying to open '
                        '{0}'.format(filepath))
            logger.info('attempting to open via reading string')
            with open(filepath, 'rb') as f:
                content = f.read()
            return cPickle.loads(content, **encoding)
        else:
            nsec = 0.5 * (2.0 ** float(recurse_depth))
            logger.info("Waiting {0} seconds and trying again".format(nsec))
            time.sleep(nsec)
            return _load(filepath, recurse_depth + 1, retry)

    try:
        if not joblib_available:
            with open(filepath, 'rb') as f:
                obj = cPickle.load(f, **encoding)
        else:
            try:
                obj = joblib.load(filepath)
            except Exception as e:
                if os.path.exists(filepath) and not os.path.isdir(filepath):
                    raise
                raise_cannot_open(filepath)
    except MemoryError as e:
        # We want to explicitly catch this exception because for MemoryError
        # __str__ returns the empty string, so some of our default printouts
        # below don't make a lot of sense.
        # Also, a lot of users assume any exception is a bug in the library,
        # so we can cut down on mail to pylearn-users by adding a message
        # that makes it clear this exception is caused by their machine not
        # meeting requirements.
        if os.path.splitext(filepath)[1] == ".pkl":
            improve_memory_error_message(e,
                                         ("You do not have enough memory to "
                                          "open %s \n"
                                          " + Try using numpy.{save,load} "
                                          "(file with extension '.npy') "
                                          "to save your file. It uses less "
                                          "memory when reading and "
                                          "writing files than pickled files.")
                                         % filepath)
        else:
            improve_memory_error_message(e,
                                         "You do not have enough memory to "
                                         "open %s" % filepath)

    except (BadPickleGet, EOFError, KeyError) as e:
        if not retry:
            reraise_as(e.__class__('Failed to open {0}'.format(filepath)))
        obj = exponential_backoff()
    except ValueError:
        logger.exception

        if not retry:
            reraise_as(ValueError('Failed to open {0}'.format(filepath)))
        obj = exponential_backoff()
    except Exception:
        # assert False
        reraise_as("Couldn't open {0}".format(filepath))

    # if the object has no yaml_src, we give it one that just says it
    # came from this file. could cause trouble if you save obj again
    # to a different location
    if not hasattr(obj, 'yaml_src'):
        try:
            obj.yaml_src = '!pkl: "' + os.path.abspath(filepath) + '"'
        except Exception:
            pass

    return obj


def raise_cannot_open(path):
    """
    Raise an exception saying we can't open `path`.

    Parameters
    ----------
    path : str
        The path we cannot open
    """
    pieces = path.split('/')
    for i in xrange(1, len(pieces) + 1):
        so_far = '/'.join(pieces[0:i])
        if not os.path.exists(so_far):
            if i == 1:
                if so_far == '':
                    continue
                reraise_as(IOError('Cannot open ' + path + ' (' + so_far +
                           ' does not exist)'))
            parent = '/'.join(pieces[0:i - 1])
            bad = pieces[i - 1]

            if not os.path.isdir(parent):
                reraise_as(IOError("Cannot open " + path + " because " +
                           parent + " is not a directory."))

            candidates = os.listdir(parent)

            if len(candidates) == 0:
                reraise_as(IOError("Cannot open " + path + " because " +
                           parent + " is empty."))

            if len(candidates) > 100:
                # Don't attempt to guess the right name if the directory is
                # huge
                reraise_as(IOError("Cannot open " + path + " but can open " +
                                   parent + "."))

            if os.path.islink(path):
                reraise_as(IOError(path + " appears to be a symlink to a "
                                   "non-existent file"))
            reraise_as(IOError("Cannot open " + path + " but can open " +
                       parent + ". Did you mean " + match(bad, candidates) +
                       " instead of " + bad + "?"))
        # end if
    # end for
    assert False
>>>>>>> 172dbb4b
<|MERGE_RESOLUTION|>--- conflicted
+++ resolved
@@ -26,15 +26,59 @@
 logger = logging.getLogger(__name__)
 
 
-def load(filepath, retry=True):
+def raise_cannot_open(path):
+    """
+    .. todo::
+
+        WRITEME
+    """
+    pieces = path.split('/')
+    for i in xrange(1, len(pieces) + 1):
+        so_far = '/'.join(pieces[0:i])
+        if not os.path.exists(so_far):
+            if i == 1:
+                if so_far == '':
+                    continue
+                reraise_as(IOError('Cannot open '+path+' ('+so_far+' does not exist)'))
+            parent = '/'.join(pieces[0:i-1])
+            bad = pieces[i-1]
+
+            if not os.path.isdir(parent):
+                reraise_as(IOError("Cannot open "+path+" because "+parent+" is not a directory."))
+
+            candidates = os.listdir(parent)
+
+            if len(candidates) == 0:
+                reraise_as(IOError("Cannot open "+path+" because "+parent+" is empty."))
+
+            if len(candidates) > 100:
+                # Don't attempt to guess the right name if the directory is huge
+                reraise_as(IOError("Cannot open "+path+" but can open "+parent+"."))
+
+            if os.path.islink(path):
+                reraise_as(IOError(path + " appears to be a symlink to a non-existent file"))
+            reraise_as(IOError("Cannot open "+path+" but can open "+parent+". Did you mean "+match(bad,candidates)+" instead of "+bad+"?"))
+        # end if
+    # end for
+    assert False
+
+
+def load(filepath, recurse_depth=0, retry=True):
     """
     Loads object(s) from file specified by 'filepath'.
+
+    .. todo::
+
+        Refactor to hide recurse_depth from end users
 
     Parameters
     ----------
     filepath : str
         A path to a file to load. Should be a pickle, Matlab, or NumPy
         file; or a .txt or .amat file that numpy.loadtxt can load.
+    recurse_depth : int, optional
+        End users should not use this argument. It is used by the function
+        itself to implement the `retry` option recursively.
     retry : bool, optional
         If True, will make a handful of attempts to load the file before
         giving up. This can be useful if you are for example calling
@@ -49,11 +93,115 @@
     loaded_object : object
         The object that was stored in the file.
     """
-
-    return _load(filepath, recurse_depth=0, retry=True)
-
-
-def save(filepath, obj, on_overwrite='ignore'):
+    try:
+        import joblib
+        joblib_available = True
+    except ImportError:
+        joblib_available = False
+    if recurse_depth == 0:
+        filepath = preprocess(filepath)
+
+    if filepath.endswith('.npy') or filepath.endswith('.npz'):
+        return np.load(filepath)
+
+    if filepath.endswith('.amat') or filepath.endswith('txt'):
+        try:
+            return np.loadtxt(filepath)
+        except Exception:
+            reraise_as("{0} cannot be loaded by serial.load (trying "
+                       "to use np.loadtxt)".format(filepath))
+
+    if filepath.endswith('.mat'):
+        global io
+        if io is None:
+            import scipy.io
+            io = scipy.io
+        try:
+            return io.loadmat(filepath)
+        except NotImplementedError as nei:
+            if str(nei).find('HDF reader') != -1:
+                global hdf_reader
+                if hdf_reader is None:
+                    import h5py
+                    hdf_reader = h5py
+                return hdf_reader.File(filepath, 'r')
+            else:
+                raise
+        #this code should never be reached
+        assert False
+
+    # for loading PY2 pickle in PY3
+    encoding = {'encoding': 'latin-1'} if six.PY3 else {}
+
+    def exponential_backoff():
+        if recurse_depth > 9:
+            logger.info('Max number of tries exceeded while trying to open '
+                        '{0}'.format(filepath))
+            logger.info('attempting to open via reading string')
+            with open(filepath, 'rb') as f:
+                content = f.read()
+            return cPickle.loads(content, **encoding)
+        else:
+            nsec = 0.5 * (2.0 ** float(recurse_depth))
+            logger.info("Waiting {0} seconds and trying again".format(nsec))
+            time.sleep(nsec)
+            return load(filepath, recurse_depth + 1, retry)
+
+    try:
+        if not joblib_available:
+            with open(filepath, 'rb') as f:
+                obj = cPickle.load(f, **encoding)
+        else:
+            try:
+                obj = joblib.load(filepath)
+            except Exception as e:
+                if os.path.exists(filepath) and not os.path.isdir(filepath):
+                    raise
+                raise_cannot_open(filepath)
+    except MemoryError as e:
+        # We want to explicitly catch this exception because for MemoryError
+        # __str__ returns the empty string, so some of our default printouts
+        # below don't make a lot of sense.
+        # Also, a lot of users assume any exception is a bug in the library,
+        # so we can cut down on mail to pylearn-users by adding a message
+        # that makes it clear this exception is caused by their machine not
+        # meeting requirements.
+        if os.path.splitext(filepath)[1] == ".pkl":
+            improve_memory_error_message(e, 
+                "You do not have enough memory to open %s \n"
+                " + Try using numpy.{save,load} (file with extension '.npy') "
+                "to save your file. It uses less memory when reading and "
+                "writing files than pickled files." % filepath)
+        else:
+            improve_memory_error_message(e, 
+                "You do not have enough memory to open %s" % filepath)
+
+    except (BadPickleGet, EOFError, KeyError) as e:
+        if not retry:
+            reraise_as(e.__class__('Failed to open {0}'.format(filepath)))
+        obj =  exponential_backoff()
+    except ValueError:
+        logger.exception
+
+        if not retry:
+            reraise_as(ValueError('Failed to open {0}'.format(filepath)))
+        obj =  exponential_backoff()
+    except Exception:
+        #assert False
+        reraise_as("Couldn't open {0}".format(filepath))
+
+    #if the object has no yaml_src, we give it one that just says it
+    #came from this file. could cause trouble if you save obj again
+    #to a different location
+    if not hasattr(obj,'yaml_src'):
+        try:
+            obj.yaml_src = '!pkl: "'+os.path.abspath(filepath)+'"'
+        except Exception:
+            pass
+
+    return obj
+
+def save(filepath, obj, on_overwrite = 'ignore'):
     """
     Serialize `object` to a file denoted by `filepath`.
 
@@ -95,6 +243,7 @@
             return
         else:
             assert on_overwrite == 'ignore'
+
 
     try:
         _save(filepath, obj)
@@ -275,7 +424,6 @@
     """
     return cPickle.loads(s)
 
-
 def mkdir(filepath):
     """
     Make a directory.
@@ -384,12 +532,7 @@
 
     return rval
 
-<<<<<<< HEAD
 def prepare_train_file(config_file_path):
-=======
-
-def load_train_file(config_file_path, environ=None):
->>>>>>> 172dbb4b
     """
     Publishes the relevant training environment variables for a Train object.
     
@@ -415,80 +558,8 @@
         directory += '/'
     os.environ["PYLEARN2_TRAIN_DIR"] = directory
     os.environ["PYLEARN2_TRAIN_BASE_NAME"] = config_file_path.split('/')[-1]
-    os.environ[
-        "PYLEARN2_TRAIN_FILE_STEM"] = config_file_full_stem.split('/')[-1]
-
-    return yaml_parse.load_path(config_file_path, environ=environ)
-
-
-def _load(filepath, recurse_depth=0, retry=True):
-    """
-    Recursively tries to load a file until success or maximum number of
-    attempts.
-
-    Parameters
-    ----------
-    filepath : str
-        A path to a file to load. Should be a pickle, Matlab, or NumPy
-        file; or a .txt or .amat file that numpy.loadtxt can load.
-    recurse_depth : int, optional
-        End users should not use this argument. It is used by the function
-        itself to implement the `retry` option recursively.
-    retry : bool, optional
-        If True, will make a handful of attempts to load the file before
-        giving up. This can be useful if you are for example calling
-        show_weights.py on a file that is actively being written to by a
-        training script--sometimes the load attempt might fail if the
-        training script writes at the same time show_weights tries to
-        read, but if you try again after a few seconds you should be able
-        to open the file.
-
-    Returns
-    -------
-    loaded_object : object
-        The object that was stored in the file.
-    """
-    try:
-        import joblib
-        joblib_available = True
-    except ImportError:
-        joblib_available = False
-    if recurse_depth == 0:
-        filepath = preprocess(filepath)
-
-    if filepath.endswith('.npy') or filepath.endswith('.npz'):
-        return np.load(filepath)
-
-    if filepath.endswith('.amat') or filepath.endswith('txt'):
-        try:
-            return np.loadtxt(filepath)
-        except Exception:
-            reraise_as("{0} cannot be loaded by serial.load (trying "
-                       "to use np.loadtxt)".format(filepath))
-
-    if filepath.endswith('.mat'):
-        global io
-        if io is None:
-            import scipy.io
-            io = scipy.io
-        try:
-            return io.loadmat(filepath)
-        except NotImplementedError as nei:
-            if str(nei).find('HDF reader') != -1:
-                global hdf_reader
-                if hdf_reader is None:
-                    import h5py
-                    hdf_reader = h5py
-                return hdf_reader.File(filepath, 'r')
-            else:
-                raise
-        # this code should never be reached
-        assert False
-
-    # for loading PY2 pickle in PY3
-    encoding = {'encoding': 'latin-1'} if six.PY3 else {}
-
-<<<<<<< HEAD
+    os.environ["PYLEARN2_TRAIN_FILE_STEM"] = config_file_full_stem.split('/')[-1]
+
 def load_train_file(config_file_path, environ=None):
     """
     Loads and parses a yaml file for a Train object.
@@ -505,6 +576,7 @@
         both in `os.environ` and this dictionary, the value in this
         dictionary is used.
 
+
     Returns
     -------
     Object described by the YAML string stored in the config file
@@ -513,126 +585,4 @@
 
     prepare_train_file(config_file_path)
 
-    return yaml_parse.load_path(config_file_path, environ=environ)
-=======
-    def exponential_backoff():
-        if recurse_depth > 9:
-            logger.info('Max number of tries exceeded while trying to open '
-                        '{0}'.format(filepath))
-            logger.info('attempting to open via reading string')
-            with open(filepath, 'rb') as f:
-                content = f.read()
-            return cPickle.loads(content, **encoding)
-        else:
-            nsec = 0.5 * (2.0 ** float(recurse_depth))
-            logger.info("Waiting {0} seconds and trying again".format(nsec))
-            time.sleep(nsec)
-            return _load(filepath, recurse_depth + 1, retry)
-
-    try:
-        if not joblib_available:
-            with open(filepath, 'rb') as f:
-                obj = cPickle.load(f, **encoding)
-        else:
-            try:
-                obj = joblib.load(filepath)
-            except Exception as e:
-                if os.path.exists(filepath) and not os.path.isdir(filepath):
-                    raise
-                raise_cannot_open(filepath)
-    except MemoryError as e:
-        # We want to explicitly catch this exception because for MemoryError
-        # __str__ returns the empty string, so some of our default printouts
-        # below don't make a lot of sense.
-        # Also, a lot of users assume any exception is a bug in the library,
-        # so we can cut down on mail to pylearn-users by adding a message
-        # that makes it clear this exception is caused by their machine not
-        # meeting requirements.
-        if os.path.splitext(filepath)[1] == ".pkl":
-            improve_memory_error_message(e,
-                                         ("You do not have enough memory to "
-                                          "open %s \n"
-                                          " + Try using numpy.{save,load} "
-                                          "(file with extension '.npy') "
-                                          "to save your file. It uses less "
-                                          "memory when reading and "
-                                          "writing files than pickled files.")
-                                         % filepath)
-        else:
-            improve_memory_error_message(e,
-                                         "You do not have enough memory to "
-                                         "open %s" % filepath)
-
-    except (BadPickleGet, EOFError, KeyError) as e:
-        if not retry:
-            reraise_as(e.__class__('Failed to open {0}'.format(filepath)))
-        obj = exponential_backoff()
-    except ValueError:
-        logger.exception
-
-        if not retry:
-            reraise_as(ValueError('Failed to open {0}'.format(filepath)))
-        obj = exponential_backoff()
-    except Exception:
-        # assert False
-        reraise_as("Couldn't open {0}".format(filepath))
-
-    # if the object has no yaml_src, we give it one that just says it
-    # came from this file. could cause trouble if you save obj again
-    # to a different location
-    if not hasattr(obj, 'yaml_src'):
-        try:
-            obj.yaml_src = '!pkl: "' + os.path.abspath(filepath) + '"'
-        except Exception:
-            pass
-
-    return obj
-
-
-def raise_cannot_open(path):
-    """
-    Raise an exception saying we can't open `path`.
-
-    Parameters
-    ----------
-    path : str
-        The path we cannot open
-    """
-    pieces = path.split('/')
-    for i in xrange(1, len(pieces) + 1):
-        so_far = '/'.join(pieces[0:i])
-        if not os.path.exists(so_far):
-            if i == 1:
-                if so_far == '':
-                    continue
-                reraise_as(IOError('Cannot open ' + path + ' (' + so_far +
-                           ' does not exist)'))
-            parent = '/'.join(pieces[0:i - 1])
-            bad = pieces[i - 1]
-
-            if not os.path.isdir(parent):
-                reraise_as(IOError("Cannot open " + path + " because " +
-                           parent + " is not a directory."))
-
-            candidates = os.listdir(parent)
-
-            if len(candidates) == 0:
-                reraise_as(IOError("Cannot open " + path + " because " +
-                           parent + " is empty."))
-
-            if len(candidates) > 100:
-                # Don't attempt to guess the right name if the directory is
-                # huge
-                reraise_as(IOError("Cannot open " + path + " but can open " +
-                                   parent + "."))
-
-            if os.path.islink(path):
-                reraise_as(IOError(path + " appears to be a symlink to a "
-                                   "non-existent file"))
-            reraise_as(IOError("Cannot open " + path + " but can open " +
-                       parent + ". Did you mean " + match(bad, candidates) +
-                       " instead of " + bad + "?"))
-        # end if
-    # end for
-    assert False
->>>>>>> 172dbb4b
+    return yaml_parse.load_path(config_file_path, environ=environ)