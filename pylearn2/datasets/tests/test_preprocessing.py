"""
Unit tests for ./preprocessing.py
"""

import numpy as np
import theano
from pylearn2.utils import as_floatX
from pylearn2.datasets import dense_design_matrix
from pylearn2.datasets.dense_design_matrix import DenseDesignMatrix
from pylearn2.datasets.preprocessing import (GlobalContrastNormalization,
                                             ExtractGridPatches,
                                             ReassembleGridPatches,
                                             LeCunLCN,
<<<<<<< HEAD
                                             RGB_YUV)
from pylearn2.utils import as_floatX
import numpy as np
=======
                                             RGB_YUV,
                                             ZCA)

>>>>>>> cf9a415f

class testGlobalContrastNormalization:
    """Tests for the GlobalContrastNormalization class """

    def test_zero_vector(self):
        """ Test that passing in the zero vector does not result in
            a divide by 0 """

        dataset = DenseDesignMatrix(X=as_floatX(np.zeros((1, 1))))




        #the settings of subtract_mean and use_norm are not relevant to
        #the test
        #std_bias = 0.0 is the only value for which there should be a risk
        #of failure occurring
        preprocessor = GlobalContrastNormalization(subtract_mean=True,
                                                   sqrt_bias=0.0,
                                                   use_std=True)

        dataset.apply_preprocessor(preprocessor)

        result = dataset.get_design_matrix()

        assert not np.any(np.isnan(result))
        assert not np.any(np.isinf(result))

    def test_unit_norm(self):
        """ Test that using std_bias = 0.0 and use_norm = True
            results in vectors having unit norm """

        tol = 1e-5

        num_examples = 5
        num_features = 10

        rng = np.random.RandomState([1, 2, 3])

        X = as_floatX(rng.randn(num_examples, num_features))

        dataset = DenseDesignMatrix(X=X)

        #the setting of subtract_mean is not relevant to the test
        #the test only applies when std_bias = 0.0 and use_std = False
        preprocessor = GlobalContrastNormalization(subtract_mean=False,
                                                   sqrt_bias=0.0,
                                                   use_std=False)

        dataset.apply_preprocessor(preprocessor)

        result = dataset.get_design_matrix()

        norms = np.sqrt(np.square(result).sum(axis=1))

        max_norm_error = np.abs(norms-1.).max()

        tol = 3e-5

        assert max_norm_error < tol


def test_extract_reassemble():
    """ Tests that ExtractGridPatches and ReassembleGridPatches are
    inverse of each other """

    rng = np.random.RandomState([1, 3, 7])

    topo = rng.randn(4, 3*5, 3*7, 2)

    dataset = DenseDesignMatrix(topo_view=topo)

    patch_shape = (3, 7)

    extractor = ExtractGridPatches(patch_shape, patch_shape)
    reassemblor = ReassembleGridPatches(patch_shape=patch_shape,
                                        orig_shape=topo.shape[1:3])

    dataset.apply_preprocessor(extractor)
    dataset.apply_preprocessor(reassemblor)

    new_topo = dataset.get_topological_view()

    assert new_topo.shape == topo.shape

    if not np.all(new_topo == topo):
        assert False


class testLeCunLCN:
    """
    Test LeCunLCN
    """

    def test_random_image(self):
        """
        Test on a random image if the per-processor loads and works without
        anyerror and doesn't result in any nan or inf values

        """

        rng = np.random.RandomState([1, 2, 3])
        X = as_floatX(rng.randn(5, 32*32*3))

        axes = ['b', 0, 1, 'c']
        view_converter = dense_design_matrix.DefaultViewConverter((32, 32, 3),
                                                                  axes)
        dataset = DenseDesignMatrix(X=X, view_converter=view_converter)
        dataset.axes = axes
        preprocessor = LeCunLCN(img_shape=[32, 32])
        dataset.apply_preprocessor(preprocessor)
        result = dataset.get_design_matrix()

        assert not np.any(np.isnan(result))
        assert not np.any(np.isinf(result))

    def test_zero_image(self):
        """
        Test on zero-value image if cause any division by zero
        """

        X = as_floatX(np.zeros((5, 32*32*3)))

        axes = ['b', 0, 1, 'c']
        view_converter = dense_design_matrix.DefaultViewConverter((32, 32, 3),
                                                                  axes)
        dataset = DenseDesignMatrix(X=X, view_converter=view_converter)
        dataset.axes = axes
        preprocessor = LeCunLCN(img_shape=[32, 32])
        dataset.apply_preprocessor(preprocessor)
        result = dataset.get_design_matrix()

        assert not np.any(np.isnan(result))
        assert not np.any(np.isinf(result))

    def test_channel(self):
        """
        Test if works fine withe different number of channel as argument
        """

        rng = np.random.RandomState([1, 2, 3])
        X = as_floatX(rng.randn(5, 32*32*3))

        axes = ['b', 0, 1, 'c']
        view_converter = dense_design_matrix.DefaultViewConverter((32, 32, 3),
                                                                  axes)
        dataset = DenseDesignMatrix(X=X, view_converter=view_converter)
        dataset.axes = axes
        preprocessor = LeCunLCN(img_shape=[32, 32], channels=[1, 2])
        dataset.apply_preprocessor(preprocessor)
        result = dataset.get_design_matrix()

        assert not np.any(np.isnan(result))
        assert not np.any(np.isinf(result))


def test_rgb_yuv():
    """
    Test on a random image if the per-processor loads and works without
    anyerror and doesn't result in any nan or inf values

    """

    rng = np.random.RandomState([1, 2, 3])
    X = as_floatX(rng.randn(5, 32*32*3))

    axes = ['b', 0, 1, 'c']
    view_converter = dense_design_matrix.DefaultViewConverter((32, 32, 3),
                                                              axes)
    dataset = DenseDesignMatrix(X=X, view_converter=view_converter)
    dataset.axes = axes
    preprocessor = RGB_YUV()
    dataset.apply_preprocessor(preprocessor)
    result = dataset.get_design_matrix()

    assert not np.any(np.isnan(result))
<<<<<<< HEAD
    assert not np.any(np.isinf(result))
=======
    assert not np.any(np.isinf(result))


def test_zca():
    """
    Confirm that ZCA.inv_P_ is the correct inverse of ZCA.P_.
    There's a lot else about the ZCA class that could be tested here.
    """

    rng = np.random.RandomState([1, 2, 3])
    X = as_floatX(rng.randn(15, 10))
    preprocessor = ZCA()
    preprocessor.fit(X)

    def is_identity(matrix):
        identity = np.identity(matrix.shape[0], theano.config.floatX)
        abs_difference = np.abs(identity - matrix)
        return (abs_difference < .0001).all()

    assert preprocessor.P_.shape == (X.shape[1], X.shape[1])
    assert not is_identity(preprocessor.P_)
    assert is_identity(np.dot(preprocessor.P_, preprocessor.inv_P_))
>>>>>>> cf9a415f
<|MERGE_RESOLUTION|>--- conflicted
+++ resolved
@@ -11,15 +11,9 @@
                                              ExtractGridPatches,
                                              ReassembleGridPatches,
                                              LeCunLCN,
-<<<<<<< HEAD
-                                             RGB_YUV)
-from pylearn2.utils import as_floatX
-import numpy as np
-=======
                                              RGB_YUV,
                                              ZCA)
 
->>>>>>> cf9a415f
 
 class testGlobalContrastNormalization:
     """Tests for the GlobalContrastNormalization class """
@@ -29,9 +23,6 @@
             a divide by 0 """
 
         dataset = DenseDesignMatrix(X=as_floatX(np.zeros((1, 1))))
-
-
-
 
         #the settings of subtract_mean and use_norm are not relevant to
         #the test
@@ -196,29 +187,4 @@
     result = dataset.get_design_matrix()
 
     assert not np.any(np.isnan(result))
-<<<<<<< HEAD
     assert not np.any(np.isinf(result))
-=======
-    assert not np.any(np.isinf(result))
-
-
-def test_zca():
-    """
-    Confirm that ZCA.inv_P_ is the correct inverse of ZCA.P_.
-    There's a lot else about the ZCA class that could be tested here.
-    """
-
-    rng = np.random.RandomState([1, 2, 3])
-    X = as_floatX(rng.randn(15, 10))
-    preprocessor = ZCA()
-    preprocessor.fit(X)
-
-    def is_identity(matrix):
-        identity = np.identity(matrix.shape[0], theano.config.floatX)
-        abs_difference = np.abs(identity - matrix)
-        return (abs_difference < .0001).all()
-
-    assert preprocessor.P_.shape == (X.shape[1], X.shape[1])
-    assert not is_identity(preprocessor.P_)
-    assert is_identity(np.dot(preprocessor.P_, preprocessor.inv_P_))
->>>>>>> cf9a415f
