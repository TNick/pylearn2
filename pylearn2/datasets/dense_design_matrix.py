"""
.. todo::

    WRITEME
"""
__authors__ = "Ian Goodfellow and Mehdi Mirza"
__copyright__ = "Copyright 2010-2012, Universite de Montreal"
__credits__ = ["Ian Goodfellow"]
__license__ = "3-clause BSD"
__maintainer__ = "Ian Goodfellow"
__email__ = "goodfeli@iro"
import functools

import warnings
import numpy as np
from pylearn2.utils.iteration import (
    FiniteDatasetIterator,
    resolve_iterator_class
)

import copy
# Don't import tables initially, since it might not be available
# everywhere.
tables = None


from pylearn2.datasets.dataset import Dataset
from pylearn2.datasets import control
from pylearn2.space import CompositeSpace, Conv2DSpace, VectorSpace
from pylearn2.utils import safe_zip
from theano import config


def ensure_tables():
    """
    Makes sure tables module has been imported
    """

    global tables
    if tables is None:
        import tables


class DenseDesignMatrix(Dataset):
    """
    A class for representing datasets that can be stored as a dense design
    matrix, such as MNIST or CIFAR10.
    """
    _default_seed = (17, 2, 946)

    def __init__(self, X=None, topo_view=None, y=None,
                 view_converter=None, axes=('b', 0, 1, 'c'),
                 rng=_default_seed, preprocessor=None, fit_preprocessor=False):
        """
        Parameters
        ----------
        X : ndarray, 2-dimensional, optional
            Should be supplied if `topo_view` is not. A design \
            matrix of shape (number examples, number features) \
            that defines the dataset.
        topo_view : ndarray, optional
            Should be supplied if X is not.  An array whose first \
            dimension is of length number examples. The remaining \
            dimensions are xamples with topological significance, \
            e.g. for images the remaining axes are rows, columns, \
            and channels.
        y : ndarray, 1-dimensional(?), optional
            Labels or targets for each example. The semantics here \
            are not quite nailed down for this yet.
        view_converter : object, optional
            An object for converting between the design matrix \
            stored internally and the data that will be returned \
            by iterators.
        rng : object, optional
            A random number generator used for picking random \
            indices into the design matrix when choosing minibatches.
        """
        self.X = X
        self.y = y

        if topo_view is not None:
            assert view_converter is None
            self.set_topological_view(topo_view, axes)
        else:
            assert X is not None, ("DenseDesignMatrix needs to be provided "
                                   "with either topo_view, or X")
            if view_converter is not None:
                self.view_converter = view_converter

                # Get the topo_space (usually Conv2DSpace) from the
                # view_converter
                if not hasattr(view_converter, 'topo_space'):
                    raise NotImplementedError("Not able to get a topo_space "
                                              "from this converter: %s"
                                              % view_converter)

                # self.X_topo_space stores a "default" topological space that
                # will be used only when self.iterator is called without a
                # data_specs, and with "topo=True", which is deprecated.
                self.X_topo_space = view_converter.topo_space
            else:
                self.X_topo_space = None

            # Update data specs, if not done in set_topological_view
            X_space = VectorSpace(dim=self.X.shape[1])
            X_source = 'features'
            if y is None:
                space = X_space
                source = X_source
            else:
                if self.y.ndim == 1:
                    dim = 1
                else:
                    dim = self.y.shape[-1]
                y_space = VectorSpace(dim=dim)
                y_source = 'targets'

                space = CompositeSpace((X_space, y_space))
                source = (X_source, y_source)
            self.data_specs = (space, source)
            self.X_space = X_space

        self.compress = False
        self.design_loc = None
        if hasattr(rng, 'random_integers'):
            self.rng = rng
        else:
            self.rng = np.random.RandomState(rng)
        # Defaults for iterators
        self._iter_mode = resolve_iterator_class('sequential')
        self._iter_topo = False
        self._iter_targets = False
        self._iter_data_specs = (self.X_space, 'features')

        if preprocessor:
            preprocessor.apply(self, can_fit=fit_preprocessor)
        self.preprocessor = preprocessor

    @functools.wraps(Dataset.iterator)
    def iterator(self, mode=None, batch_size=None, num_batches=None,
                 topo=None, targets=None, rng=None, data_specs=None,
                 return_tuple=False):
        """
        .. todo::

            WRITEME
        """

        if topo is not None or targets is not None:
            if data_specs is not None:
                raise ValueError('In DenseDesignMatrix.iterator, both the '
                                 '"data_specs" argument and deprecated '
                                 'arguments "topo" or "targets" were '
                                 'provided.',
                                 (data_specs, topo, targets))

            warnings.warn("Usage of `topo` and `target` arguments are being "
                          "deprecated, and will be removed around November "
                          "7th, 2013. `data_specs` should be used instead.",
                          stacklevel=2)

            # build data_specs from topo and targets if needed
            if topo is None:
                topo = getattr(self, '_iter_topo', False)
            if topo:
                # self.iterator is called without a data_specs, and with
                # "topo=True", so we use the default topological space
                # stored in self.X_topo_space
                assert self.X_topo_space is not None
                X_space = self.X_topo_space
            else:
                X_space = self.X_space

            if targets is None:
                targets = getattr(self, '_iter_targets', False)
            if targets:
                assert self.y is not None
                y_space = self.data_specs[0].components[1]
                space = CompositeSpace((X_space, y_space))
                source = ('features', 'targets')
            else:
                space = X_space
                source = 'features'

            data_specs = (space, source)
            convert = None

        else:
            if data_specs is None:
                data_specs = self._iter_data_specs

            # If there is a view_converter, we have to use it to convert
            # the stored data for "features" into one that the iterator
            # can return.
            space, source = data_specs
            if isinstance(space, CompositeSpace):
                sub_spaces = space.components
                sub_sources = source
            else:
                sub_spaces = (space,)
                sub_sources = (source,)

            convert = []
            for sp, src in safe_zip(sub_spaces, sub_sources):
                if (src == 'features' and
                        getattr(self, 'view_converter', None) is not None):
                    conv_fn = (lambda batch, self=self, space=sp:
                               self.view_converter.get_formatted_batch(
                                   batch,
                                   space))
                else:
                    conv_fn = None
                convert.append(conv_fn)

        # TODO: Refactor
        if mode is None:
            if hasattr(self, '_iter_subset_class'):
                mode = self._iter_subset_class
            else:
                raise ValueError('iteration mode not provided and no default '
                                 'mode set for %s' % str(self))
        else:
            mode = resolve_iterator_class(mode)

        if batch_size is None:
            batch_size = getattr(self, '_iter_batch_size', None)
        if num_batches is None:
            num_batches = getattr(self, '_iter_num_batches', None)
        if rng is None and mode.stochastic:
            rng = self.rng
        return FiniteDatasetIterator(self,
                                     mode(self.X.shape[0],
                                          batch_size,
                                          num_batches,
                                          rng),
                                     data_specs=data_specs,
                                     return_tuple=return_tuple,
                                     convert=convert)

    def get_data(self):
        """
        Returns all the data, as it is internally stored.

        The definition and format of these data are described in
        `self.get_data_specs()`.
        """
        if self.y is None:
            return self.X
        else:
            return (self.X, self.y)

    def use_design_loc(self, path):
        """
        .. todo::

            WRITEME properly

        When pickling, save the design matrix to path as a .npy file rather
        than pickling the design matrix along with the rest of the dataset
        object. This avoids pickle's unfortunate behavior of using 2X the RAM
        when unpickling.

        TODO: Get rid of this logic, use custom array-aware picklers (joblib,
        custom pylearn2 serialization format).
        """
        self.design_loc = path

    def get_topo_batch_axis(self):
        """
        .. todo::

            WRITEME
        """
        return self.view_converter.axes.index('b')

    def enable_compression(self):
        """
        If called, when pickled the dataset will be saved using only
        8 bits per element.

        TODO: Not sure this should be implemented as something a base dataset
        does. Perhaps as a mixin that specific datasets (i.e. CIFAR10) inherit
        from.
        """
        self.compress = True

    def __getstate__(self):
        """
        .. todo::

            WRITEME
        """
        rval = copy.copy(self.__dict__)
        # TODO: Not sure this should be implemented as something a base dataset
        # does. Perhaps as a mixin that specific datasets (i.e. CIFAR10)
        # inherit from.
        if self.compress:
            rval['compress_min'] = rval['X'].min(axis=0)
            # important not to do -= on this line, as that will modify the
            # original object
            rval['X'] = rval['X'] - rval['compress_min']
            rval['compress_max'] = rval['X'].max(axis=0)
            rval['compress_max'][rval['compress_max'] == 0] = 1
            rval['X'] *= 255. / rval['compress_max']
            rval['X'] = np.cast['uint8'](rval['X'])

        if self.design_loc is not None:
            # TODO: Get rid of this logic, use custom array-aware picklers
            # (joblib, custom pylearn2 serialization format).
            np.save(self.design_loc, rval['X'])
            del rval['X']

        return rval

    def __setstate__(self, d):
        """
        .. todo::

            WRITEME
        """

        if d['design_loc'] is not None:
            if control.get_load_data():
                d['X'] = np.load(d['design_loc'])
            else:
                d['X'] = None

        if d['compress']:
            X = d['X']
            mx = d['compress_max']
            mn = d['compress_min']
            del d['compress_max']
            del d['compress_min']
            d['X'] = 0
            self.__dict__.update(d)
            if X is not None:
                self.X = np.cast['float32'](X) * mx / 255. + mn
            else:
                self.X = None
        else:
            self.__dict__.update(d)

        # To be able to unpickle older data after the addition of
        # the data_specs mechanism
        if not all(m in d for m in ('data_specs', 'X_space',
                                    '_iter_data_specs', 'X_topo_space')):
            X_space = VectorSpace(dim=self.X.shape[1])
            X_source = 'features'
            if self.y is None:
                space = X_space
                source = X_source
            else:
                y_space = VectorSpace(dim=self.y.shape[-1])
                y_source = 'targets'

                space = CompositeSpace((X_space, y_space))
                source = (X_source, y_source)

            self.data_specs = (space, source)
            self.X_space = X_space
            self._iter_data_specs = (X_space, X_source)

            view_converter = d.get('view_converter', None)
            if view_converter is not None:
                # Get the topo_space from the view_converter
                if not hasattr(view_converter, 'topo_space'):
                    raise NotImplementedError("Not able to get a topo_space "
                                              "from this converter: %s"
                                              % view_converter)

                # self.X_topo_space stores a "default" topological space that
                # will be used only when self.iterator is called without a
                # data_specs, and with "topo=True", which is deprecated.
                self.X_topo_space = view_converter.topo_space

    def _apply_holdout(self, _mode="sequential", train_size=0, train_prop=0):
        """
        This function splits the dataset according to the number of
        train_size if defined by the user with respect to the mode provided
        by the user. Otherwise it will use the
        train_prop to divide the dataset into a training and holdout
        validation set. This function returns the training and validation
        dataset.

        Parameters
        -----------
        _mode : WRITEME
        train_size : int
            Number of examples that will be assigned to the training dataset.
        train_prop : float
            Proportion of training dataset split.

        Returns
        -------
        WRITEME
        """

        train = None
        valid = None
        if train_size != 0:
            batch_size = self.num_examples - train_size
            dataset_iter = self.iterator(mode=_mode,
                                         batch_size=batch_size,
                                         num_batches=2)
            train = dataset_iter.next()
            valid = dataset_iter.next()
        elif train_prop != 0:
            size = np.ceil(self.num_examples * train_prop)
            dataset_iter = self.iterator(mode=_mode,
                                         batch_size=(self.num_examples - size))
            train = dataset_iter.next()
            valid = dataset_iter.next()
        else:
            raise ValueError("Initialize either split ratio and split size to "
                             "non-zero value.")

        return (train, valid)

    def split_dataset_nfolds(self, nfolds=0):
        """
        This function splits the dataset into to the number of n folds
        given by the user. Returns an array of folds.

        Parameters
        -----------
        nfolds : int, optional
            The number of folds for the  the validation set.

        Returns
        -------
        WRITEME
        """

        folds_iter = self.iterator(mode="sequential", num_batches=nfolds)
        folds = list(folds_iter)
        return folds

    def split_dataset_holdout(self, train_size=0, train_prop=0):
        """
        This function splits the dataset according to the number of
        train_size if defined by the user. Otherwise it will use the
        train_prop to divide the dataset into a training and holdout
        validation set. This function returns the training and validation
        dataset.

        Parameters
        -----------
        train_size : int
            Number of examples that will be assigned to the training dataset.
        train_prop : float
            Proportion of dataset split.
        """
        return self._apply_holdout("sequential", train_size, train_prop)

    def bootstrap_nfolds(self, nfolds, rng=None):
        """
        This function splits the dataset using the random_slice and into the
        n folds. Returns the folds.

        Parameters
        -----------
        nfolds : int
            The number of folds for the  dataset.
        rng : WRITEME
            Random number generation class to be used.
        """

        folds_iter = self.iterator(mode="random_slice",
                                   num_batches=nfolds,
                                   rng=rng)
        folds = list(folds_iter)
        return folds

    def bootstrap_holdout(self, train_size=0, train_prop=0, rng=None):
        """
        This function splits the dataset according to the number of
        train_size defined by the user.

        Parameters
        -----------
        train_size : int
            Number of examples that will be assigned to the training dataset.
        nfolds : int
            The number of folds for the  the validation set.
        rng : WRITEME
            Random number generation class to be used.
        """
        return self._apply_holdout("random_slice", train_size, train_prop)

    def get_stream_position(self):
        """
        If we view the dataset as providing a stream of random examples to
        read, the object returned uniquely identifies our current position in
        that stream.
        """
        return copy.copy(self.rng)

    def set_stream_position(self, pos):
        """
        .. todo::

            WRITEME properly

        Return to a state specified by an object returned from
        get_stream_position.
        """
        self.rng = copy.copy(pos)

    def restart_stream(self):
        """
        Return to the default initial state of the random example stream.
        """
        self.reset_RNG()

    def reset_RNG(self):
        """
        Restore the default seed of the rng used for choosing random
        examples.
        """

        if 'default_rng' not in dir(self):
            self.default_rng = np.random.RandomState([17, 2, 946])
        self.rng = copy.copy(self.default_rng)

    def apply_preprocessor(self, preprocessor, can_fit=False):
        """
        .. todo::

            WRITEME
        """
        preprocessor.apply(self, can_fit)

    def get_topological_view(self, mat=None):
        """
        Convert an array (or the entire dataset) to a topological view.

        Parameters
        ----------
        mat : ndarray, 2-dimensional, optional
            An array containing a design matrix representation of training \
            examples. If unspecified, the entire dataset (`self.X`) is used \
            instead. \
            This parameter is not named X because X is generally used to \
            refer to the design matrix for the current problem. In this \
            case we want to make it clear that `mat` need not be the design \
            matrix defining the dataset.
        """
        if self.view_converter is None:
            raise Exception("Tried to call get_topological_view on a dataset "
                            "that has no view converter")
        if mat is None:
            mat = self.X
        return self.view_converter.design_mat_to_topo_view(mat)

    def get_formatted_view(self, mat, dspace):
        """
        Convert an array (or the entire dataset) to a destination space.

        Parameters
        ----------
        mat : ndarray, 2-dimensional
            An array containing a design matrix representation of training \
            examples.

        dspace : Space
            A Space we want the data in mat to be formatted in. It can be \
            a VectorSpace for a design matrix output, a Conv2DSpace for a \
            topological output for instance. Valid values depend on the \
            type of `self.view_converter`.

        Returns
        -------
        WRITEME
        """
        if self.view_converter is None:
            raise Exception("Tried to call get_formatted_view on a dataset "
                            "that has no view converter")

        self.X_space.np_validate(mat)
        return self.view_converter.get_formatted_batch(mat, dspace)

    def get_weights_view(self, mat):
        """
        .. todo::

            WRITEME properly

        Return a view of mat in the topology preserving format.  Currently
        the same as get_topological_view.
        """

        if self.view_converter is None:
            raise Exception("Tried to call get_weights_view on a dataset "
                            "that has no view converter")

        return self.view_converter.design_mat_to_weights_view(mat)

    def set_topological_view(self, V, axes=('b', 0, 1, 'c')):
        """
        Sets the dataset to represent V, where V is a batch
        of topological views of examples.

        Parameters
        ----------
        V : ndarray
            An array containing a design matrix representation of training \
            examples.
        axes : WRITEME

        .. todo::

            Why is this parameter named 'V'?
        """
        assert not np.any(np.isnan(V))
        rows = V.shape[axes.index(0)]
        cols = V.shape[axes.index(1)]
        channels = V.shape[axes.index('c')]
        self.view_converter = DefaultViewConverter([rows, cols, channels],
                                                   axes=axes)
        self.X = self.view_converter.topo_view_to_design_mat(V)
        # self.X_topo_space stores a "default" topological space that
        # will be used only when self.iterator is called without a
        # data_specs, and with "topo=True", which is deprecated.
        self.X_topo_space = self.view_converter.topo_space
        assert not np.any(np.isnan(self.X))

        # Update data specs
        X_space = VectorSpace(dim=self.X.shape[1])
        X_source = 'features'
        if self.y is None:
            space = X_space
            source = X_source
        else:
            if self.y.ndim != 2:
                raise NotImplementedError("It appears the new space / source interface"
                        " broke the ability to iterate over 1D labels. Please"
                        " use one-hot rather than integer-valued class labels"
                        ". Most Pylearn2 Datasets have a one_hot argument you"
                        " can set to True.")

            # The -1 index in this line assumes y.ndim is 2
            y_space = VectorSpace(dim=self.y.shape[-1])
            y_source = 'targets'
            space = CompositeSpace((X_space, y_space))
            source = (X_source, y_source)

        self.data_specs = (space, source)
        self.X_space = X_space
        self._iter_data_specs = (X_space, X_source)

    def get_design_matrix(self, topo=None):
        """
        Return topo (a batch of examples in topology preserving format),
        in design matrix format.

        Parameters
        ----------
        topo : ndarray, optional
            An array containing a topological representation of training \
            examples. If unspecified, the entire dataset (`self.X`) is used \
            instead.

        Returns
        -------
        WRITEME
        """
        if topo is not None:
            if self.view_converter is None:
                raise Exception("Tried to convert from topological_view to "
                                "design matrix using a dataset that has no "
                                "view converter")
            return self.view_converter.topo_view_to_design_mat(topo)

        return self.X

    def set_design_matrix(self, X):
        """
        .. todo::

            WRITEME
        """
        assert len(X.shape) == 2
        assert not np.any(np.isnan(X))
        self.X = X

    def get_targets(self):
        """
        .. todo::

            WRITEME
        """
        return self.y

    @property
    def num_examples(self):
        """
        .. todo::

            WRITEME
        """
        return self.X.shape[0]

    def get_batch_design(self, batch_size, include_labels=False):
        """
        .. todo::

            WRITEME
        """
        try:
            idx = self.rng.randint(self.X.shape[0] - batch_size + 1)
        except ValueError:
            if batch_size > self.X.shape[0]:
                raise ValueError("Requested %d examples from a dataset "
                                 "containing only %d." %
                                 (batch_size, self.X.shape[0]))
            raise
        rx = self.X[idx:idx + batch_size, :]
        if include_labels:
            if self.y is None:
                return rx, None
            ry = self.y[idx:idx + batch_size]
            return rx, ry
        rx = np.cast[config.floatX](rx)
        return rx

    def get_batch_topo(self, batch_size, include_labels=False):
        """
        .. todo::

            WRITEME
        """

        if include_labels:
            batch_design, labels = self.get_batch_design(batch_size, True)
        else:
            batch_design = self.get_batch_design(batch_size)

        rval = self.view_converter.design_mat_to_topo_view(batch_design)

        if include_labels:
            return rval, labels

        return rval

    def view_shape(self):
        """
        .. todo::

            WRITEME
        """
        return self.view_converter.view_shape()

    def weights_view_shape(self):
        """
        .. todo::

            WRITEME
        """
        return self.view_converter.weights_view_shape()

    def has_targets(self):
        """
        .. todo::

            WRITEME
        """
        return self.y is not None

    def restrict(self, start, stop):
        """
        .. todo::

            WRITEME properly

        Restricts the dataset to include only the examples
        in range(start, stop). Ignored if both arguments are None.
        """
        assert (start is None) == (stop is None)
        if start is None:
            return
        assert start >= 0
        assert stop > start
        assert stop <= self.X.shape[0]
        assert self.X.shape[0] == self.y.shape[0]
        self.X = self.X[start:stop, :]
        if self.y is not None:
            self.y = self.y[start:stop, :]
        assert self.X.shape[0] == self.y.shape[0]
        assert self.X.shape[0] == stop - start

    def convert_to_one_hot(self, min_class=0):
        """
        .. todo::

            WRITEME properly

        If y exists and is a vector of ints, converts it to a binary matrix
        Otherwise will raise some exception
        """

        if self.y is None:
            raise ValueError("Called convert_to_one_hot on a "
                             "DenseDesignMatrix with no labels.")

        if self.y.ndim != 1:
            raise ValueError("Called convert_to_one_hot on a "
                             "DenseDesignMatrix whose labels aren't scalar.")

        if 'int' not in str(self.y.dtype):
            raise ValueError("Called convert_to_one_hot on a "
                             "DenseDesignMatrix whose labels aren't "
                             "integer-valued.")

        self.y = self.y - min_class

        if self.y.min() < 0:
            raise ValueError("We do not support negative classes. You can use "
                             "the min_class argument to remap negative "
                             "classes to positive values, but we require this "
                             "to be done explicitly so you are aware of the "
                             "remapping.")
        # Note: we don't check that the minimum occurring class is exactly 0,
        # since this dataset could be just a small subset of a larger dataset
        # and may not contain all the classes.

        num_classes = self.y.max() + 1

        y = np.zeros((self.y.shape[0], num_classes))

        for i in xrange(self.y.shape[0]):
            y[i, self.y[i]] = 1

        self.y = y

        # Update self.data_specs with the updated dimension of self.y
        init_space, source = self.data_specs
        X_space, init_y_space = init_space.components
        new_y_space = VectorSpace(dim=num_classes)
        new_space = CompositeSpace((X_space, new_y_space))
        self.data_specs = (new_space, source)

    def adjust_for_viewer(self, X):
        """
        .. todo::

            WRITEME
        """
        return X / np.abs(X).max()

    def adjust_to_be_viewed_with(self, X, ref, per_example=None):
        """
        .. todo::

            WRITEME
        """
        if per_example is not None:
            warnings.warn("ignoring per_example")
        return np.clip(X / np.abs(ref).max(), -1., 1.)

    def get_data_specs(self):
        """
        Returns the data_specs specifying how the data is internally stored.

        This is the format the data returned by `self.get_data()` will be.
        """
        return self.data_specs

    def set_view_converter_axes(self, axes):
        """
        .. todo::

            WRITEME properly

        Change the axes of the view_converter, if any.

        This function is only useful if you intend to call self.iterator
        without data_specs, and with "topo=True", which is deprecated.
        """
        assert self.view_converter is not None

        self.view_converter.set_axes(axes)
        # Update self.X_topo_space, which stores the "default"
        # topological space, which is the topological output space
        # of the view_converter
        self.X_topo_space = self.view_converter.topo_space


class DenseDesignMatrixPyTables(DenseDesignMatrix):
    """
    DenseDesignMatrix based on PyTables
    """

    _default_seed = (17, 2, 946)

    def __init__(self,
                 X=None,
                 topo_view=None,
                 y=None,
                 view_converter=None,
                 axes=('b', 0, 1, 'c'),
                 rng=_default_seed):
        """
        Parameters
        ----------
        X : ndarray, 2-dimensional, optional
            Should be supplied if `topo_view` is not. A design \
            matrix of shape (number examples, number features) \
            that defines the dataset.
        topo_view : ndarray, optional
            Should be supplied if X is not.  An array whose first \
            dimension is of length number examples. The remaining \
            dimensions are xamples with topological significance, \
            e.g. for images the remaining axes are rows, columns, \
            and channels.
        y : ndarray, 1-dimensional(?), optional
            Labels or targets for each example. The semantics here \
            are not quite nailed down for this yet.
        view_converter : object, optional
            An object for converting between design matrices and \
            topological views. Currently DefaultViewConverter is \
            the only type available but later we may want to add \
            one that uses the retina encoding that the U of T group \
            uses.
        rng : object, optional
            A random number generator used for picking random \
            indices into the design matrix when choosing minibatches.
        """

        super_args = {'X': X,
                      'topo_view': topo_view,
                      'y': y,
                      'view_converter': view_converter,
                      'axes': axes,
                      'rng': rng}
        super(DenseDesignMatrixPyTables, self).__init__(**super_args)
        ensure_tables()
        if not hasattr(self, 'filters'):
            self.filters = tables.Filters(complib='blosc', complevel=5)

    def set_design_matrix(self, X, start=0):
        """
        .. todo::

            WRITEME
        """
        assert len(X.shape) == 2
        assert not np.any(np.isnan(X))
        DenseDesignMatrixPyTables.fill_hdf5(file=self.h5file,
                                            data_x=X,
                                            start=start)

    def set_topological_view(self, V, axes=('b', 0, 1, 'c'), start=0):
        """
        Sets the dataset to represent V, where V is a batch
        of topological views of examples.

        Parameters
        ----------
        V : ndarray
            An array containing a design matrix representation of training \
            examples. If unspecified, the entire dataset (`self.X`) is used \
            instead.
        axes : WRITEME
        start : WRITEME

        .. todo::

            Why is this parameter named 'V'?
        """
        assert not np.any(np.isnan(V))
        rows = V.shape[axes.index(0)]
        cols = V.shape[axes.index(1)]
        channels = V.shape[axes.index('c')]
        self.view_converter = DefaultViewConverter([rows, cols, channels],
                                                   axes=axes)
        X = self.view_converter.topo_view_to_design_mat(V)
        assert not np.any(np.isnan(X))
        DenseDesignMatrixPyTables.fill_hdf5(file=self.h5file,
                                            data_x=X,
                                            start=start)

<<<<<<< HEAD
    @functools.wraps(Dataset.iterator)
    def iterator(self, mode=None, batch_size=None, num_batches=None,
                 topo=None, targets=None, rng=None, data_specs=None,
                 return_tuple=False):
        """
        .. todo::

            WRITEME
        """

        warnings.warn("Overloading this method is not necessary with the new "
                      "interface change and this will be removed around "
                      "November 7th 2013", stacklevel=2)

        if topo is not None or targets is not None:
            if data_specs is not None:
                raise ValueError('In DenseDesignMatrix.iterator, both the '
                                 '"data_specs" argument and deprecated '
                                 'arguments "topo" or "targets" were '
                                 'provided.',
                                 (data_specs, topo, targets))

            warnings.warn('Usage of "topo" and "target" arguments are being '
                          'deprecated, and will be removed around November '
                          '7th, 2013. "data_specs" should be used instead.',
                          stacklevel=2)
            # build data_specs from topo and targets if needed
            if topo is None:
                topo = getattr(self, '_iter_topo', False)
            if topo:
                # self.iterator is called without a data_specs, and with
                # "topo=True", so we use the default topological space
                # stored in self.X_topo_space
                assert self.X_topo_space is not None
                X_space = self.X_topo_space
            else:
                X_space = self.X_space

            if targets is None:
                targets = getattr(self, '_iter_targets', False)
            if targets:
                assert self.y is not None
                y_space = self.data_specs[0][1]
                space = (X_space, y_space)
                source = ('features', 'targets')
            else:
                space = X_space
                source = 'features'

            data_specs = (space, source)
            _deprecated_interface = True
        else:
            _deprecated_interface = False

        # TODO: Refactor
        if mode is None:
            if hasattr(self, '_iter_subset_class'):
                mode = self._iter_subset_class
            else:
                raise ValueError('iteration mode not provided and no default '
                                 'mode set for %s' % str(self))
        else:
            mode = resolve_iterator_class(mode)

        if batch_size is None:
            batch_size = getattr(self, '_iter_batch_size', None)
        if num_batches is None:
            num_batches = getattr(self, '_iter_num_batches', None)
        if rng is None and mode.stochastic:
            rng = self.rng
        if data_specs is None:
            data_specs = self._iter_data_specs
        if _deprecated_interface:
            return FiniteDatasetIteratorPyTables(self,
                                                 mode(self.X.shape[0],
                                                      batch_size,
                                                      num_batches,
                                                      rng),
                                                 data_specs=data_specs,
                                                 return_tuple=return_tuple)
        else:
            return FiniteDatasetIterator(self,
                                         mode(self.X.shape[0],
                                              batch_size,
                                              num_batches,
                                              rng),
                                         data_specs=data_specs,
                                         return_tuple=return_tuple)

=======
>>>>>>> cf9a415f
    def init_hdf5(self, path, shapes):
        """
        .. todo::

            WRITEME properly

        Initialize hdf5 file to be used ba dataset
        """

        x_shape, y_shape = shapes
        # make pytables
        ensure_tables()
        h5file = tables.openFile(path, mode="w", title="SVHN Dataset")
        gcolumns = h5file.createGroup(h5file.root, "Data", "Data")
        atom = (tables.Float32Atom() if config.floatX == 'float32'
                else tables.Float64Atom())
        h5file.createCArray(gcolumns, 'X', atom=atom, shape=x_shape,
                            title="Data values", filters=self.filters)
        h5file.createCArray(gcolumns, 'y', atom=atom, shape=y_shape,
                            title="Data targets", filters=self.filters)
        return h5file, gcolumns

    @staticmethod
    def fill_hdf5(file_handle,
                  data_x,
                  data_y=None,
                  node=None,
                  start=0,
                  batch_size=5000):
        """
        .. todo::

            WRITEME properly

        PyTables tends to crash if you write large data on them at once.
        This function write data on file_handle in batches

        start: the start index to write data
        """

        if node is None:
            node = file_handle.getNode('/', 'Data')

        data_size = data_x.shape[0]
        last = np.floor(data_size / float(batch_size)) * batch_size
        for i in xrange(0, data_size, batch_size):
            stop = (i + np.mod(data_size, batch_size) if i >= last
                    else i + batch_size)
            assert len(range(start + i, start + stop)) == len(range(i, stop))
            assert (start + stop) <= (node.X.shape[0])
            node.X[start + i: start + stop, :] = data_x[i:stop, :]
            if data_y is not None:
                node.y[start + i: start + stop, :] = data_y[i:stop, :]

            file_handle.flush()

    def resize(self, h5file, start, stop):
        """
        .. todo::

            WRITEME
        """
        ensure_tables()
        # TODO is there any smarter and more efficient way to this?

        data = h5file.getNode('/', "Data")
        try:
            gcolumns = h5file.createGroup('/', "Data_", "Data")
        except tables.exceptions.NodeError:
            h5file.removeNode('/', "Data_", 1)
            gcolumns = h5file.createGroup('/', "Data_", "Data")

        start = 0 if start is None else start
        stop = gcolumns.X.nrows if stop is None else stop

        atom = (tables.Float32Atom() if config.floatX == 'float32'
                else tables.Float64Atom())
        x = h5file.createCArray(gcolumns,
                                'X',
                                atom=atom,
                                shape=((stop - start, data.X.shape[1])),
                                title="Data values",
                                filters=self.filters)
        y = h5file.createCArray(gcolumns,
                                'y',
                                atom=atom,
                                shape=((stop - start, 10)),
                                title="Data targets",
                                filters=self.filters)
        x[:] = data.X[start:stop]
        y[:] = data.y[start:stop]

        h5file.removeNode('/', "Data", 1)
        h5file.renameNode('/', "Data", "Data_")
        h5file.flush()
        return h5file, gcolumns


class DefaultViewConverter(object):
    """
    .. todo::

        WRITEME
    """
    def __init__(self, shape, axes=('b', 0, 1, 'c')):
        """
        .. todo::

            WRITEME
        """
        self.shape = shape
        self.pixels_per_channel = 1
        for dim in self.shape[:-1]:
            self.pixels_per_channel *= dim
        self.axes = axes
        self._update_topo_space()

    def view_shape(self):
        """
        .. todo::

            WRITEME
        """
        return self.shape

    def weights_view_shape(self):
        """
        .. todo::

            WRITEME
        """
        return self.shape

    def design_mat_to_topo_view(self, X):
        """
        .. todo::

            WRITEME
        """
        assert len(X.shape) == 2
        batch_size = X.shape[0]

        channel_shape = [batch_size, self.shape[0], self.shape[1], 1]
        dimshuffle_args = [('b', 0, 1, 'c').index(axis) for axis in self.axes]
        if self.shape[-1] * self.pixels_per_channel != X.shape[1]:
            raise ValueError('View converter with ' + str(self.shape[-1]) +
                             ' channels and ' + str(self.pixels_per_channel) +
                             ' pixels per channel asked to convert design'
                             ' matrix with ' + str(X.shape[1]) + ' columns.')

        def get_channel(channel_index):
            start = self.pixels_per_channel * channel_index
            stop = self.pixels_per_channel * (channel_index + 1)
            data = X[:, start:stop]
            return data.reshape(*channel_shape).transpose(*dimshuffle_args)

        channels = [get_channel(i) for i in xrange(self.shape[-1])]

        channel_idx = self.axes.index('c')
        rval = np.concatenate(channels, axis=channel_idx)
        assert len(rval.shape) == len(self.shape) + 1
        return rval

    def design_mat_to_weights_view(self, X):
        """
        .. todo::

            WRITEME
        """
        rval = self.design_mat_to_topo_view(X)

        # weights view is always for display
        rval = np.transpose(rval, tuple(self.axes.index(axis)
                                        for axis in ('b', 0, 1, 'c')))

        return rval

    def topo_view_to_design_mat(self, V):
        """
        .. todo::

            WRITEME
        """

        V = V.transpose(self.axes.index('b'),
                        self.axes.index(0),
                        self.axes.index(1),
                        self.axes.index('c'))

        num_channels = self.shape[-1]
        if np.any(np.asarray(self.shape) != np.asarray(V.shape[1:])):
            raise ValueError('View converter for views of shape batch size '
                             'followed by ' + str(self.shape) +
                             ' given tensor of shape ' + str(V.shape))
        batch_size = V.shape[0]

        rval = np.zeros((batch_size, self.pixels_per_channel * num_channels),
                        dtype=V.dtype)

        for i in xrange(num_channels):
            ppc = self.pixels_per_channel
            rval[:, i * ppc:(i + 1) * ppc] = V[..., i].reshape(batch_size, ppc)
        assert rval.dtype == V.dtype

        return rval

    def get_formatted_batch(self, batch, dspace):
        """
        .. todo::

            WRITEME properly

        Reformat batch from the internal storage format into dspace.
        """
        if isinstance(dspace, VectorSpace):
            # If a VectorSpace is requested, batch should already be
            # in that space.
            dspace.np_validate(batch)
            return batch
        elif isinstance(dspace, Conv2DSpace):
            # design_mat_to_topo_view will return a batch formatted
            # in a Conv2DSpace, but not necessarily the right one.
            topo_batch = self.design_mat_to_topo_view(batch)
            if self.topo_space.axes != self.axes:
                warnings.warn("It looks like %s.axes has been changed "
                              "directly, please use the set_axes() method "
                              "instead." % self.__class__.__name__)
                self._update_topo_space()
            return self.topo_space.np_format_as(topo_batch, dspace)
        else:
            raise ValueError("%s does not know how to format a batch into "
                             "%s of type %s."
                             % (self.__class__.__name__, dspace, type(dspace)))

    def __setstate__(self, d):
        """
        .. todo::

            WRITEME
        """
        # Patch old pickle files that don't have the axes attribute.
        if 'axes' not in d:
            d['axes'] = ['b', 0, 1, 'c']
        self.__dict__.update(d)

        # Same for topo_space
        if 'topo_space' not in self.__dict__:
            self._update_topo_space()

    def _update_topo_space(self):
        """Update self.topo_space from self.shape and self.axes"""
        rows, cols, channels = self.shape
        self.topo_space = Conv2DSpace(shape=(rows, cols),
                                      num_channels=channels,
                                      axes=self.axes)

    def set_axes(self, axes):
        """
        .. todo::

            WRITEME
        """
        self.axes = axes
        self._update_topo_space()


def from_dataset(dataset, num_examples):
    """
    .. todo::

        WRITEME
    """
    try:

        V, y = dataset.get_batch_topo(num_examples, True)

    except:

        # This patches a case where control.get_load_data() is false so
        # dataset.X is None This logic should be removed whenever we implement
        # lazy loading

        if isinstance(dataset, DenseDesignMatrix) and \
           dataset.X is None and \
           not control.get_load_data():
            warnings.warn("from_dataset wasn't able to make subset of "
                          "dataset, using the whole thing")
            return DenseDesignMatrix(X=None,
                                     view_converter=dataset.view_converter)
        raise

    rval = DenseDesignMatrix(topo_view=V, y=y)
    rval.adjust_for_viewer = dataset.adjust_for_viewer

    return rval


def dataset_range(dataset, start, stop):
    """
    .. todo::

        WRITEME
    """

    if dataset.X is None:
        return DenseDesignMatrix(X=None,
                                 y=None,
                                 view_converter=dataset.view_converter)
    X = dataset.X[start:stop, :].copy()
    if dataset.y is None:
        y = None
    else:
        if dataset.y.ndim == 2:
            y = dataset.y[start:stop, :].copy()
        else:
            y = dataset.y[start:stop].copy()
        assert X.shape[0] == y.shape[0]
    assert X.shape[0] == stop - start
    topo = dataset.get_topological_view(X)
    rval = DenseDesignMatrix(topo_view=topo, y=y)
    rval.adjust_for_viewer = dataset.adjust_for_viewer
    return rval


def convert_to_one_hot(dataset, min_class=0):
    """
    .. todo::

        WRITEME properly

    Convenient way of accessing convert_to_one_hot from a yaml file
    """
    dataset.convert_to_one_hot(min_class=min_class)
    return dataset


def set_axes(dataset, axes):
    """
    .. todo::

        WRITEME
    """
    dataset.set_view_converter_axes(axes)
    return dataset<|MERGE_RESOLUTION|>--- conflicted
+++ resolved
@@ -926,13 +926,13 @@
             indices into the design matrix when choosing minibatches.
         """
 
-        super_args = {'X': X,
-                      'topo_view': topo_view,
-                      'y': y,
-                      'view_converter': view_converter,
-                      'axes': axes,
-                      'rng': rng}
-        super(DenseDesignMatrixPyTables, self).__init__(**super_args)
+        super_self = super(DenseDesignMatrixPyTables, self)
+        super_self.__init__(X=X,
+                            topo_view=topo_view,
+                            y=y,
+                            view_converter=view_converter,
+                            axes=axes,
+                            rng=rng)
         ensure_tables()
         if not hasattr(self, 'filters'):
             self.filters = tables.Filters(complib='blosc', complevel=5)
@@ -979,98 +979,6 @@
                                             data_x=X,
                                             start=start)
 
-<<<<<<< HEAD
-    @functools.wraps(Dataset.iterator)
-    def iterator(self, mode=None, batch_size=None, num_batches=None,
-                 topo=None, targets=None, rng=None, data_specs=None,
-                 return_tuple=False):
-        """
-        .. todo::
-
-            WRITEME
-        """
-
-        warnings.warn("Overloading this method is not necessary with the new "
-                      "interface change and this will be removed around "
-                      "November 7th 2013", stacklevel=2)
-
-        if topo is not None or targets is not None:
-            if data_specs is not None:
-                raise ValueError('In DenseDesignMatrix.iterator, both the '
-                                 '"data_specs" argument and deprecated '
-                                 'arguments "topo" or "targets" were '
-                                 'provided.',
-                                 (data_specs, topo, targets))
-
-            warnings.warn('Usage of "topo" and "target" arguments are being '
-                          'deprecated, and will be removed around November '
-                          '7th, 2013. "data_specs" should be used instead.',
-                          stacklevel=2)
-            # build data_specs from topo and targets if needed
-            if topo is None:
-                topo = getattr(self, '_iter_topo', False)
-            if topo:
-                # self.iterator is called without a data_specs, and with
-                # "topo=True", so we use the default topological space
-                # stored in self.X_topo_space
-                assert self.X_topo_space is not None
-                X_space = self.X_topo_space
-            else:
-                X_space = self.X_space
-
-            if targets is None:
-                targets = getattr(self, '_iter_targets', False)
-            if targets:
-                assert self.y is not None
-                y_space = self.data_specs[0][1]
-                space = (X_space, y_space)
-                source = ('features', 'targets')
-            else:
-                space = X_space
-                source = 'features'
-
-            data_specs = (space, source)
-            _deprecated_interface = True
-        else:
-            _deprecated_interface = False
-
-        # TODO: Refactor
-        if mode is None:
-            if hasattr(self, '_iter_subset_class'):
-                mode = self._iter_subset_class
-            else:
-                raise ValueError('iteration mode not provided and no default '
-                                 'mode set for %s' % str(self))
-        else:
-            mode = resolve_iterator_class(mode)
-
-        if batch_size is None:
-            batch_size = getattr(self, '_iter_batch_size', None)
-        if num_batches is None:
-            num_batches = getattr(self, '_iter_num_batches', None)
-        if rng is None and mode.stochastic:
-            rng = self.rng
-        if data_specs is None:
-            data_specs = self._iter_data_specs
-        if _deprecated_interface:
-            return FiniteDatasetIteratorPyTables(self,
-                                                 mode(self.X.shape[0],
-                                                      batch_size,
-                                                      num_batches,
-                                                      rng),
-                                                 data_specs=data_specs,
-                                                 return_tuple=return_tuple)
-        else:
-            return FiniteDatasetIterator(self,
-                                         mode(self.X.shape[0],
-                                              batch_size,
-                                              num_batches,
-                                              rng),
-                                         data_specs=data_specs,
-                                         return_tuple=return_tuple)
-
-=======
->>>>>>> cf9a415f
     def init_hdf5(self, path, shapes):
         """
         .. todo::
